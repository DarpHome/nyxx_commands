--- conflicted
+++ resolved
@@ -155,21 +155,12 @@
 
     MultiselectComponentContext<T> context =
         await commands.contextManager.createMultiselectComponentContext(
-<<<<<<< HEAD
       rawContext.interactionEvent,
       await parse(
         commands,
         _nearestCommandContext,
         StringView(rawContext.selected.single, isRestBlock: true),
-        DartType<T>(),
-=======
-      event,
-      await parse(
-        commands,
-        _nearestCommandContext,
-        StringView(rawContext.selected),
         RuntimeType<T>(),
->>>>>>> 7ffd6b00
       ),
     );
 
@@ -191,31 +182,8 @@
       );
     }
 
-<<<<<<< HEAD
     MultiselectComponentContext<List<String>> rawContext =
         await commands.eventManager.nextMultiselectEvent(componentId);
-=======
-    IMultiselectInteractionEvent event = await _getInteractionEvent(
-      interactions.events.onMultiselectEvent,
-      componentIds: [componentId],
-      timeout: timeout,
-      authorOnly: authorOnly,
-    );
-
-    List<MultiselectComponentContext<String>> rawContexts = await Future.wait(
-      event.interaction.values.map(
-        (value) => commands.contextManager.createMultiselectComponentContext(
-          event,
-          value,
-        ),
-      ),
-    );
-
-    List<T> values = await Future.wait(rawContexts.map(
-      (rawContext) => parse(
-          commands, _nearestCommandContext, StringView(rawContext.selected), RuntimeType<T>()),
-    ));
->>>>>>> 7ffd6b00
 
     MultiselectComponentContext<List<T>> context =
         await commands.contextManager.createMultiselectComponentContext(
@@ -225,7 +193,7 @@
           commands,
           rawContext,
           StringView(value, isRestBlock: true),
-          DartType<T>(),
+          RuntimeType<T>(),
         ),
       )),
     );
