--- conflicted
+++ resolved
@@ -1,9 +1,5 @@
 name: nyxx_commands
-<<<<<<< HEAD
 version: 5.0.0-dev.3
-=======
-version: 4.4.1
->>>>>>> 5a9959d8
 description: A framework for easily creating slash commands and text commands for Discord using the nyxx library.
 
 homepage: https://github.com/nyxx-discord/nyxx_commands/blob/main/README.md
@@ -14,33 +10,16 @@
   sdk: '>=2.17.0 <4.0.0'
 
 dependencies:
-<<<<<<< HEAD
-  analyzer: ^5.1.0
-  args: ^2.3.0
-  dart_style: ^2.2.1
-  logging: ^1.0.2
-  nyxx: ^5.0.0
-  nyxx_interactions: ^4.6.0
-  path: ^1.8.1
-  fuzzywuzzy: ^0.2.0
-  runtime_type: ^1.0.0+1
-
-dev_dependencies:
-  build_runner: ^2.1.4
-  coverage: ^1.0.3
-  lints: ^2.0.0
-  mockito: ^5.0.16
-  test: ^1.19.0
-=======
   analyzer: ^5.7.1
   args: ^2.4.0
   dart_style: ^2.2.5
   logging: ^1.1.1
   meta: ^1.9.0
-  nyxx: ^4.5.0
-  nyxx_interactions: ^4.5.0
+  nyxx: ^5.0.0
+  nyxx_interactions: ^4.6.0
   random_string: ^2.3.1
   path: ^1.8.3
+  runtime_type: ^1.0.1
 
 dev_dependencies:
   build_runner: ^2.1.0
@@ -48,7 +27,6 @@
   lints: ^2.0.1
   mockito: ^5.3.2
   test: ^1.23.1
->>>>>>> 5a9959d8
 
 executables:
   nyxx-compile: compile